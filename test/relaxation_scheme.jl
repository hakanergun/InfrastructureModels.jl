using JuMP

using MathOptInterface
const MOI = MathOptInterface
const MOIU = MOI.Utilities

using Ipopt
<<<<<<< HEAD
#using Juniper

ipopt_solver = Ipopt.Optimizer(print_level=0)
#juniper_solver = JuniperSolver(ipopt_solver, log_levels=[])
=======
using ECOS
using Juniper

ipopt_solver = IpoptSolver(print_level=0)
ecos_solver = ECOSSolver(verbose=0)
juniper_solver = JuniperSolver(ipopt_solver, log_levels=[])
>>>>>>> 514c3f01

tolerance = 1e-5
replicates = 10
# setup random number generator
srand(0)

function test_status(m1, m2)
    @test(JuMP.termination_status(m1) == JuMP.termination_status(m2))
    @test(JuMP.primal_status(m1) == JuMP.primal_status(m2))
    @test(JuMP.dual_status(m1) == JuMP.dual_status(m2))
end

@testset "relaxation schemes" begin

    @testset "relaxation_sqr" begin
        for r in 1:replicates
            x_lb, x_ub = 10*rand(2)
            if x_lb > x_ub
                x_lb, x_ub = x_ub, x_lb
            end
            y_lb, y_ub = (x_lb^2, x_ub^2)

            m = Model()
            MOI.empty!(ipopt_solver)
            MOIU.resetoptimizer!(m, ipopt_solver)
            @variable(m, x_lb <= x <= x_ub)
            @variable(m, y_lb <= y <= y_ub)
            @objective(m, Min, y)
            @constraint(m, x^2 == y)
            optimize!(m)

            rm = Model()
            MOI.empty!(ipopt_solver)
            MOIU.resetoptimizer!(rm, ipopt_solver)
            @variable(rm, x_lb <= x <= x_ub)
            @variable(rm, y_lb <= y <= y_ub)
            @objective(rm, Min, y)
            InfrastructureModels.relaxation_sqr(rm, x, y)
            optimize!(rm)

            @test(JuMP.objective_value(rm) <= JuMP.objective_value(m) + tolerance)
            test_status(m, rm)

            #=
            setobjectivesense(m, :Max)
            setobjectivesense(rm, :Max)

            optimize!(m)
            optimize!(rm)

            @test(JuMP.objective_value(rm) >= JuMP.objective_value(m) - tolerance)
            test_status(m, rm)
            =#
        end
    end

    @testset "relaxation_product" begin
        for r in 1:replicates
            x_lb, x_ub = 10*rand(2).*[-1,1]
            y_lb, y_ub = 10*rand(2).*[-1,1]

            m = Model()
            MOI.empty!(ipopt_solver)
            MOIU.resetoptimizer!(m, ipopt_solver)
            @variable(m, x_lb <= x <= x_ub)
            @variable(m, y_lb <= y <= y_ub)
            @variable(m, z)
            @objective(m, Min, z)
            @constraint(m, x*y == z)
            optimize!(m)

            rm = Model()
            MOI.empty!(ipopt_solver)
            MOIU.resetoptimizer!(rm, ipopt_solver)
            @variable(rm, x_lb <= x <= x_ub)
            @variable(rm, y_lb <= y <= y_ub)
            @variable(rm, z)
            @objective(rm, Min, z)
            InfrastructureModels.relaxation_product(rm, x, y, z)
            optimize!(rm)

            @test(JuMP.objective_value(rm) <= JuMP.objective_value(m) + tolerance)
            test_status(m, rm)

            #=
            setobjectivesense(m, :Max)
            setobjectivesense(rm, :Max)

            optimize!(m)
            optimize!(rm)

            @test(JuMP.objective_value(rm) >= JuMP.objective_value(m) - tolerance)
            test_status(m, rm)
            =#
        end
    end

    @testset "relaxation_trilinear" begin
        for r in 1:replicates
            x_lb, x_ub = 10*rand(2).*[-1,1]
            y_lb, y_ub = 10*rand(2).*[-1,1]
            z_lb, z_ub = 10*rand(2).*[-1,1]

            m = Model()
            MOI.empty!(ipopt_solver)
            MOIU.resetoptimizer!(m, ipopt_solver)
            @variable(m, x_lb <= x <= x_ub)
            @variable(m, y_lb <= y <= y_ub)
            @variable(m, z_lb <= z <= z_ub)
            @variable(m, w)
            @objective(m, Min, w)
            @NLconstraint(m, x*y*z == w)
            optimize!(m)

            rm = Model()
            MOI.empty!(ipopt_solver)
            MOIU.resetoptimizer!(rm, ipopt_solver)
            @variable(rm, x_lb <= x <= x_ub)
            @variable(rm, y_lb <= y <= y_ub)
            @variable(rm, z_lb <= z <= z_ub)
            @variable(rm, 0 <= lambda[1:8] <= 1)
            @variable(rm, w)
            @objective(rm, Min, w)
            InfrastructureModels.relaxation_trilinear(rm, x, y, z, w, lambda)
            optimize!(rm)

            @test(JuMP.objective_value(rm) <= JuMP.objective_value(m) + tolerance)
            test_status(m, rm)

            #=
            setobjectivesense(m, :Max)
            setobjectivesense(rm, :Max)

            optimize!(m)
            optimize!(rm)

            @test(JuMP.objective_value(rm) >= JuMP.objective_value(m) - tolerance)
            test_status(m, rm)
            =#
        end
    end

    @testset "relaxation_complex_product" begin
        for r in 1:replicates
            a_lb, a_ub = 0, 10*rand()
            b_lb, b_ub = 0, 10*rand()
            c_lb, c_ub = 10*rand(2).*[-1,1]
            d_lb, d_ub = 10*rand(2).*[-1,1]

            m = Model()
            MOI.empty!(ipopt_solver)
            MOIU.resetoptimizer!(m, ipopt_solver)
            @variable(m, a_lb <= a <= a_ub)
            @variable(m, b_lb <= b <= b_ub)
            @variable(m, c_lb <= c <= c_ub)
            @variable(m, d_lb <= d <= d_ub)
            @objective(m, Min, a + b)
            @NLconstraint(m, c^2 + d^2 == a*b)
            optimize!(m)

            rm = Model()
            MOI.empty!(ipopt_solver)
            MOIU.resetoptimizer!(rm, ipopt_solver)
            @variable(rm, a_lb <= a <= a_ub)
            @variable(rm, b_lb <= b <= b_ub)
            @variable(rm, c_lb <= c <= c_ub)
            @variable(rm, d_lb <= d <= d_ub)
            @objective(rm, Min, a + b)
            InfrastructureModels.relaxation_complex_product(rm, a, b, c, d)
            optimize!(rm)

            @test(JuMP.objective_value(rm) <= JuMP.objective_value(m) + tolerance)
            test_status(m, rm)

            #=
            setobjectivesense(m, :Max)
            setobjectivesense(rm, :Max)

            optimize!(m)
            optimize!(rm)

            @test(JuMP.objective_value(rm) >= JuMP.objective_value(m) - tolerance)
            test_status(m, rm)
            =#
        end
    end

<<<<<<< HEAD
    #=
=======
    @testset "relaxation_complex_product_conic" begin
        for r in 1:replicates
            a_lb, a_ub = 0, 10*rand()
            b_lb, b_ub = 0, 10*rand()
            c_lb, c_ub = 10*rand(2).*[-1,1]
            d_lb, d_ub = 10*rand(2).*[-1,1]

            m = Model(solver=ipopt_solver)
            @variable(m, a_lb <= a <= a_ub)
            @variable(m, b_lb <= b <= b_ub)
            @variable(m, c_lb <= c <= c_ub)
            @variable(m, d_lb <= d <= d_ub)
            @objective(m, Min, a + b)
            @NLconstraint(m, c^2 + d^2 == a*b)
            status = solve(m)

            rm = Model(solver=ecos_solver)
            @variable(rm, a_lb <= a <= a_ub)
            @variable(rm, b_lb <= b <= b_ub)
            @variable(rm, c_lb <= c <= c_ub)
            @variable(rm, d_lb <= d <= d_ub)
            @objective(rm, Min, a + b)
            InfrastructureModels.relaxation_complex_product_conic(rm, a, b, c, d)
            rstatus = solve(rm)

            @test(getobjectivevalue(rm) <= getobjectivevalue(m) + tolerance)
            @test(rstatus == status)

            setobjectivesense(m, :Max)
            setobjectivesense(rm, :Max)

            status = solve(m)
            rstatus = solve(rm)

            @test(getobjectivevalue(rm) >= getobjectivevalue(m) - tolerance)
            @test(rstatus == status)
        end
    end

>>>>>>> 514c3f01
    @testset "relaxation_equality_on_off" begin
        for r in 1:replicates
            x_lb, x_ub = 10*rand(2).*[-1,1]
            y_lb, y_ub = 2.0*x_lb, 2.0*x_ub

            m = Model(solver=juniper_solver)
            @variable(m, x_lb <= x <= x_ub)
            @variable(m, y_lb <= y <= y_ub)
            @variable(m, z, Bin)
            @objective(m, Min, 10000*z + y)
            @NLconstraint(m, z*x == z*y)
            optimize!(m)

            rm = Model(solver=juniper_solver)
            @variable(rm, x_lb <= rx <= x_ub)
            @variable(rm, y_lb <= ry <= y_ub)
            @variable(rm, rz, Bin)
            @NLobjective(rm, Min, 10000*rz + ry)
            InfrastructureModels.relaxation_equality_on_off(rm, rx, ry, rz)
            optimize!(rm)

            @test(isapprox(getvalue(z), 0))
            @test(isapprox(getvalue(rz), 0))

            #@test(isapprox(getvalue(y), y_lb))
            #@test(isapprox(getvalue(ry), y_lb))

            @test(JuMP.objective_value(rm) <= JuMP.objective_value(m) + tolerance*100)
            test_status(m, rm)

            setobjectivesense(m, :Max)
            setobjectivesense(rm, :Max)

            optimize!(m)
            optimize!(rm)

            @test(JuMP.objective_value(rm) >= JuMP.objective_value(m) - tolerance*100)
            test_status(m, rm)

            @test(isapprox(getvalue(z), 1))
            @test(isapprox(getvalue(rz), 1))

            #@test(isapprox(getvalue(y), x_ub))
            #@test(isapprox(getvalue(ry), x_ub))
        end
    end


    @testset "relaxation_product_on_off" begin
        for r in 1:replicates
            x_lb, x_ub = 10*rand(2).*[-1,1]
            y_lb, y_ub = 10*rand(2).*[-1,1]
            m = max(-x_lb, x_ub, -y_lb, y_ub)
            z_lb, z_ub = -m^2, m^2

            m = Model(solver=juniper_solver)
            @variable(m, x_lb <= x <= x_ub)
            @variable(m, y_lb <= y <= y_ub)
            @variable(m, z_lb <= z <= z_ub)
            @variable(m, ind, Bin)
            @objective(m, Min, 10000*ind + z)
            @NLconstraint(m, x*y == ind*z)
            @NLconstraint(m, z_lb*ind <= z)
            @NLconstraint(m, z_ub*ind >= z)
            optimize!(m)

            rm = Model(solver=juniper_solver)
            @variable(rm, x_lb <= rx <= x_ub)
            @variable(rm, y_lb <= ry <= y_ub)
            @variable(rm, z_lb <= rz <= z_ub)
            @variable(rm, rind, Bin)
            @NLobjective(rm, Min, 10000*rind + rz)
            InfrastructureModels.relaxation_product_on_off(rm, rx, ry, rz, rind)
            @NLconstraint(rm, y_lb*rind <= ry)
            @NLconstraint(rm, y_ub*rind >= ry)
            @NLconstraint(rm, x_lb*rind <= rx)
            @NLconstraint(rm, x_ub*rind >= rx)
            optimize!(rm)

            @test(JuMP.objective_value(rm) <= JuMP.objective_value(m) + tolerance*100)
            test_status(m, rm)

            @test(isapprox(getvalue(ind), 0))
            @test(isapprox(getvalue(rind), 0))

            setobjectivesense(m, :Max)
            setobjectivesense(rm, :Max)

            optimize!(m)
            optimize!(rm)

            @test(JuMP.objective_value(rm) >= JuMP.objective_value(m) - tolerance*100)
            test_status(m, rm)

            @test(isapprox(getvalue(ind), 1))
            @test(isapprox(getvalue(rind), 1))
        end
    end
    =#

end

<|MERGE_RESOLUTION|>--- conflicted
+++ resolved
@@ -5,19 +5,12 @@
 const MOIU = MOI.Utilities
 
 using Ipopt
-<<<<<<< HEAD
+using ECOS
 #using Juniper
 
 ipopt_solver = Ipopt.Optimizer(print_level=0)
+ecos_solver = ECOS.Optimizer(verbose=0)
 #juniper_solver = JuniperSolver(ipopt_solver, log_levels=[])
-=======
-using ECOS
-using Juniper
-
-ipopt_solver = IpoptSolver(print_level=0)
-ecos_solver = ECOSSolver(verbose=0)
-juniper_solver = JuniperSolver(ipopt_solver, log_levels=[])
->>>>>>> 514c3f01
 
 tolerance = 1e-5
 replicates = 10
@@ -205,9 +198,6 @@
         end
     end
 
-<<<<<<< HEAD
-    #=
-=======
     @testset "relaxation_complex_product_conic" begin
         for r in 1:replicates
             a_lb, a_ub = 0, 10*rand()
@@ -215,39 +205,46 @@
             c_lb, c_ub = 10*rand(2).*[-1,1]
             d_lb, d_ub = 10*rand(2).*[-1,1]
 
-            m = Model(solver=ipopt_solver)
+            m = Model()
+            MOI.empty!(ipopt_solver)
+            MOIU.resetoptimizer!(m, ipopt_solver)
             @variable(m, a_lb <= a <= a_ub)
             @variable(m, b_lb <= b <= b_ub)
             @variable(m, c_lb <= c <= c_ub)
             @variable(m, d_lb <= d <= d_ub)
             @objective(m, Min, a + b)
             @NLconstraint(m, c^2 + d^2 == a*b)
-            status = solve(m)
-
-            rm = Model(solver=ecos_solver)
+            optimize!(m)
+
+            rm = Model()
+            MOI.empty!(ecos_solver)
+            MOIU.resetoptimizer!(rm, ecos_solver)
             @variable(rm, a_lb <= a <= a_ub)
             @variable(rm, b_lb <= b <= b_ub)
             @variable(rm, c_lb <= c <= c_ub)
             @variable(rm, d_lb <= d <= d_ub)
             @objective(rm, Min, a + b)
             InfrastructureModels.relaxation_complex_product_conic(rm, a, b, c, d)
-            rstatus = solve(rm)
-
-            @test(getobjectivevalue(rm) <= getobjectivevalue(m) + tolerance)
-            @test(rstatus == status)
-
-            setobjectivesense(m, :Max)
-            setobjectivesense(rm, :Max)
-
-            status = solve(m)
-            rstatus = solve(rm)
-
-            @test(getobjectivevalue(rm) >= getobjectivevalue(m) - tolerance)
-            @test(rstatus == status)
-        end
-    end
-
->>>>>>> 514c3f01
+            optimize!(rm)
+
+            @test(JuMP.objective_value(rm) <= JuMP.objective_value(m) + tolerance)
+            test_status(m, rm)
+
+            #=
+            setobjectivesense(m, :Max)
+            setobjectivesense(rm, :Max)
+
+            optimize!(m)
+            optimize!(rm)
+
+            @test(JuMP.objective_value(rm) >= JuMP.objective_value(m) - tolerance)
+            test_status(m, rm)
+            =#
+        end
+    end
+
+
+    #=
     @testset "relaxation_equality_on_off" begin
         for r in 1:replicates
             x_lb, x_ub = 10*rand(2).*[-1,1]
